# Copyright (C) 2024 Charles O. Goddard
#
# This software is free software: you can redistribute it and/or
# modify it under the terms of the GNU Lesser General Public License as
# published by the Free Software Foundation, either version 3 of the
# License, or (at your option) any later version.
#
# This software is distributed in the hope that it will be useful, but
# WITHOUT ANY WARRANTY; without even the implied warranty of
# MERCHANTABILITY or FITNESS FOR A PARTICULAR PURPOSE. See the GNU
# Lesser General Public License for more details.
#
# You should have received a copy of the GNU Lesser General Public License
# along with this program. If not, see http://www.gnu.org/licenses/.

import logging
from functools import lru_cache
from typing import Any, List, Optional, Tuple

from mergekit import merge_methods, metric_methods
from mergekit.architecture import (
    ArchitectureInfo,
    ConfiguredArchitectureInfo,
    WeightInfo,
)
from mergekit.common import ImmutableMap, ModelReference
from mergekit.config import (
    ConfigReader,
    InputSliceDefinition,
    MergeConfiguration,
    OutputSliceDefinition,
)
from mergekit.graph import Task
from mergekit.io.tasks import (
    FinalizeModel,
    GatherTensors,
    LoaderCache,
    ReturnTensor,
    SaveTensor,
    TensorWriterTask,
)
from mergekit.merge_methods import MergeMethod
<<<<<<< HEAD
from mergekit.metric_methods import MetricMethod
=======
>>>>>>> c891a090
from mergekit.options import MergeOptions
from mergekit.tokenizer import BuildTokenizer, PermutedEmbeddings


class MergePlanner:
    config: MergeConfiguration
    arch_info: ArchitectureInfo
    options: MergeOptions
    out_model_config: Any
    _method: MergeMethod
    _tensors: List[Tuple[WeightInfo, Task]]
    _current_layers: int = 0
    _tokenizer_task: Optional[BuildTokenizer] = None

    def __init__(
        self,
        config: MergeConfiguration,
        arch_info: ArchitectureInfo,
        options: MergeOptions,
        out_model_config: Any,
    ):
        self.config = config
        self.arch_info = arch_info
        self.options = options
        self.out_model_config = out_model_config
<<<<<<< HEAD
        if getattr(config, "merge_method", None):
            self._method = merge_methods.get(config.merge_method)
        elif getattr(config, "metric_method", None):
            self._method = metric_methods.get(config.metric_method)
=======
        self._method = merge_methods.get(config.merge_method)
>>>>>>> c891a090

        token_cfg = {}
        tokenizer_source = config.tokenizer_source
        if config.tokenizer is not None:
            token_cfg = config.tokenizer.tokens or {}
            tokenizer_source = config.tokenizer.source
        if tokenizer_source is not None:
            self._tokenizer_task = BuildTokenizer(
                base_model=config.base_model,
                referenced_models=tuple(config.referenced_models()),
                tokenizer_source=tokenizer_source,
                trust_remote_code=options.trust_remote_code,
                add_tokens=tuple(token_cfg.keys()),
            )

    @lru_cache
    def model_arch_info(self, model: ModelReference):
        return ConfiguredArchitectureInfo(
            info=self.arch_info,
            config=model.config(trust_remote_code=self.options.trust_remote_code),
        )

    def normalize_config(self):
        base_model = self.config.base_model

        # if models to merge are specified instead of output slices, compute them
        if self.config.models:
            if self.config.slices:
                raise RuntimeError(
                    "Must specify either models to merge or output slices"
                )

            slices_in = []
            base_included = False

            for model_in in self.config.models:
                if base_model and model_in.model == base_model:
                    base_included = True

                model_info = self.model_arch_info(model_in.model)
                slices_in.append(
                    InputSliceDefinition(
                        layer_range=[0, model_info.num_layers()],
                        model=model_in.model,
                        parameters=model_in.parameters,
                    )
                )

            if base_model and not base_included:
                logging.info("Base model specified but not in input models - adding")
                base_info = self.model_arch_info(base_model)
                slices_in.append(
                    InputSliceDefinition(
                        layer_range=[0, base_info.num_layers()],
                        model=base_model,
                    )
                )

            self.config.slices = [OutputSliceDefinition(sources=slices_in)]
            self.config.models = None

    def plan_tensor(
        self,
        weight: WeightInfo,
        weights_in: List[WeightInfo],
        models: List[ModelReference],
        cfg_reader: ConfigReader,
    ):
        if weight.optional:
            # check if any input weights are present
            any_weight = False
            for model, w_in in zip(models, weights_in):
                index = LoaderCache().get(model).index
                if w_in.name in index.tensor_paths:
                    any_weight = True
                    break

            if not any_weight:
                logging.info(f"Skipping optional weight {weight.name}")
                return

        tensor_merge_method = self._method
        cfg_g = cfg_reader.for_tensor(weight.name)
        global_params = {}
        for p in tensor_merge_method.parameters():
            global_params[p.name] = cfg_g.parameter(
                p.name, model=None, required=p.required, default=p.default_value
            )

        base_model = cfg_reader.base_model

        tensor_params = {}
        for model, weight_in in zip(models, weights_in):
            is_base = model == base_model
            tensor_params[model] = {}
            cfg_m = cfg_reader.for_tensor(weight_in.name)
            for p in tensor_merge_method.tensor_parameters():
                tensor_params[model][p.name] = cfg_m.parameter(
                    p.name,
                    model=model,
                    required=p.required and not is_base,
                    default=p.default_value,
                )

        gather_tensors = GatherTensors(
            weight_info=ImmutableMap(data=dict(zip(models, weights_in))),
            dtype=self.config.dtype,
            device="cuda" if self.options.read_to_gpu else None,
        )

        tensor_input_task = gather_tensors
        if self._tokenizer_task and weight.is_embed:
            token_cfg = {}
            if cfg_reader.config.tokenizer:
                token_cfg = cfg_reader.config.tokenizer.tokens
            tensor_input_task = PermutedEmbeddings(
                gather_tensors=gather_tensors,
                tokenizer_task=self._tokenizer_task,
                tokens=token_cfg,
                base_model=base_model,
            )

        tensor_task = tensor_merge_method.make_task(
            output_weight=weight,
            tensors=tensor_input_task,
            parameters=ImmutableMap(data=global_params),
            tensor_parameters=ImmutableMap(
                data={
                    key: ImmutableMap(data=tensor_params[key]) for key in tensor_params
                }
            ),
            base_model=base_model,
        )
        self._tensors.append((weight, tensor_task))

    def plan_layer(
        self,
        sources: List[InputSliceDefinition],
        layer_offset: int,
        t: float,
        cfg_reader: ConfigReader,
    ):
        weights_out: List[WeightInfo] = self.arch_info.layer_weights(
            index=self._current_layers,
            config=self.out_model_config,
        )
        weights_in: List[List[WeightInfo]] = [
            self.model_arch_info(s.model).layer_weights(
                index=s.layer_range[0] + layer_offset
            )
            for s in sources
        ]

        for idx, w_o in enumerate(weights_out):
            self.plan_tensor(
                weight=w_o,
                weights_in=[weights_in[j][idx] for j in range(len(weights_in))],
                models=[s.model for s in sources],
                cfg_reader=cfg_reader.with_t(t),
            )

        self._current_layers += 1

    def plan_slice(self, definition: OutputSliceDefinition):
        slice_lengths = [
            s.layer_range[1] - s.layer_range[0] for s in definition.sources
        ]
        if not all(s == slice_lengths[0] for s in slice_lengths):
            raise RuntimeError(
                "All inputs to a slice must contain the same number of layers"
            )
        num_layers = slice_lengths[0]

        cfg_reader = ConfigReader(config=self.config, slice_out=definition, t=0)
        for idx in range(num_layers):
            # compute t for interpolated gradients
            if num_layers > 1:
                t = idx / (num_layers - 1)
            else:
                t = 1

            self.plan_layer(
                definition.sources,
                layer_offset=idx,
                t=t,
                cfg_reader=cfg_reader,
            )

    def plan_to_disk(self, out_path: str) -> List[Task]:
        """Plan the merge to be streamed to disk, returning a list of tasks."""
        self._plan()

        writer_task = TensorWriterTask(
            out_path=out_path,
            max_shard_size=self.options.out_shard_size,
            safe_serialization=self.options.safe_serialization,
            )
        save_tasks = []
        for weight, tensor_task in self._tensors:
            save_tasks.append(
                SaveTensor(
                    tensor_name=weight.name,
                    tensor_task=tensor_task,
                    writer_task=writer_task,
                    clone=self.options.clone_tensors,
                    optional=weight.optional,
                    dtype=weight.force_dtype or self.config.out_dtype,
                )
            )
        finalize = FinalizeModel(
            tensor_save_tasks=tuple(save_tasks), writer_task=writer_task
        )

        res = save_tasks + [finalize]
        if self._tokenizer_task:
            res.append(self._tokenizer_task)
        return res

    def plan_in_memory(self) -> List[ReturnTensor]:
        """Plan the merge to be performed in memory."""
        self._plan()
        return [
            ReturnTensor(
                weight_info=w,
                tensor_task=t,
                dtype=w.force_dtype or self.config.out_dtype,
            )
            for w, t in self._tensors
        ]

    def _plan(self):
        self.normalize_config()
        self._tensors = []

        for weight_info in self.arch_info.pre_weights(config=self.out_model_config):
            self.plan_tensor(
                weight_info,
                [weight_info] * len(self.config.slices[0].sources),
                [s.model for s in self.config.slices[0].sources],
                ConfigReader(
                    config=self.config,
                    t=0,
                    tensor_name=weight_info.name,
                ).for_out_slice(self.config.slices[0]),
            )

        for out_slice in self.config.slices:
            self.plan_slice(out_slice)

        for weight_info in self.arch_info.post_weights(config=self.out_model_config):
            self.plan_tensor(
                weight_info,
                [weight_info] * len(self.config.slices[-1].sources),
                [s.model for s in self.config.slices[-1].sources],
                ConfigReader(
                    config=self.config,
                    t=1,
                    tensor_name=weight_info.name,
                ).for_out_slice(self.config.slices[-1]),
            )<|MERGE_RESOLUTION|>--- conflicted
+++ resolved
@@ -40,11 +40,9 @@
     TensorWriterTask,
 )
 from mergekit.merge_methods import MergeMethod
-<<<<<<< HEAD
 from mergekit.metric_methods import MetricMethod
-=======
->>>>>>> c891a090
 from mergekit.options import MergeOptions
+from mergekit.tokenizer import BuildTokenizer, PermutedEmbeddings
 from mergekit.tokenizer import BuildTokenizer, PermutedEmbeddings
 
 
@@ -69,14 +67,10 @@
         self.arch_info = arch_info
         self.options = options
         self.out_model_config = out_model_config
-<<<<<<< HEAD
         if getattr(config, "merge_method", None):
             self._method = merge_methods.get(config.merge_method)
         elif getattr(config, "metric_method", None):
             self._method = metric_methods.get(config.metric_method)
-=======
-        self._method = merge_methods.get(config.merge_method)
->>>>>>> c891a090
 
         token_cfg = {}
         tokenizer_source = config.tokenizer_source
